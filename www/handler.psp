--- conflicted
+++ resolved
@@ -1,205 +1,133 @@
-<html>
-<head>
-<link rel="stylesheet" href="css/e-vident.css" type="text/css">
-<title>Evident</title>
-<script type="text/javascript" src="js/jquery-1.7.1.min.js"></script>
-<script type="text/javascript" src="js/jquery-ui-1.8.17.custom.min.js"></script>
-<script type="text/javascript" >
-function loaded() {
-	var img = window.top.document.getElementById("loading");
-	img.parentNode.removeChild(img);
-}
-</script>
-</head>
-<body onload="loaded()">
-<%
-__author__ = "Antonio Gonzalez Pena"
-__copyright__ = "Copyright 2011-2012, Evident"
-__credits__ = ["Antonio Gonzalez Pena"]
-__license__ = "GPL"
-__version__ = "0.1.dev"
-__maintainer__ = ["Antonio Gonzalez Pena"]
-__email__ = "antgonza@gmail.com"
-__status__ = "Development"
-
-"""
-This script coordinates the interactions between the index page and the rest of the libraries
-"""
-
-from mod_python import Session
-
-from time import time
-
-from evident.demo import demo
-from evident.subsampling import select_samples
-from evident.pcoa import generate_pcoa_cloud_from_point_in_omega, make_pcoa_webgl_string_from_files
-from evident.rarefaction import generate_alpha_rarefaction_plots_from_point_in_omega
-from evident.error import raiseApacheError
-
-from biom.parse import parse_biom_table
-from biom.exception import TableException
-from qiime.filter import filter_mapping_file
-from qiime.parse import parse_newick, parse_mapping_file, parse_coords
-
-from StringIO import StringIO
-
-import logging
-
-def getjsdata():
-	req.write(jsdata)
-	
-def create_emperor_output(data):
-    # Emperor
-    req.write(open('/evident/www/emperor/emperor_head.html','U').read())
-    req.write(data)
-    req.write(open('/evident/www/emperor/emperor.html','U').read())
-
-
-####
-#### Main
-####
-max_iterations = 10
-min_sequences  = 10
-
-# Reading / parsing some values
-iterations = int(req.form['iterations'])
-viz = req.form['viz']
-
-# Validating that number of iterations
-if max_iterations<iterations:
-	raiseApacheError('<b>Sorry we can not process more than %s iterations.</b>' % (max_iterations))
-
-# Creating full paths to files
-<<<<<<< HEAD
-mapping_fp = '/evident/data/' + study['filename'] + '_map.txt'
-biom_fp = '/evident/data/' + study['filename'] + '.biom'
-tree_fp = '/evident/data/gg_97_otus_4feb2011.tre'
-pcoa_fp = '/evident/data/' + study['filename'] + '_unweighted_unifrac_pc.txt'
-alpha_stddev_fp = '/evident/data/' + study['filename'] + '_alpha_stddev.html'
-alpha_stderr_fp = '/evident/data/' + study['filename'] + '_alpha_stderr.html'
-
-# Starting subsampling
-logging.debug('============> Started')
-
-start_time = time()
-if form_input['demo']!="True":
-	map_data, headers, comments = parse_mapping_file(open(mapping_fp, 'U'))
-	biom_table = parse_biom_table(open(biom_fp, 'U'))
-
-	try:
-		# select only samples that meet ther criteria
-		chosen_samples, filtered_biom_table = select_samples(map_data, headers, biom_table, \
-			form_input['sequences'], study['subject_column'], form_input['subjects'], form_input['samples'])
-	except TableException:
-		raiseApacheError('<b>There are <u>not enough</u> subjects in this study: check your BIOM file and Mapping File have equal number of samples.</b>')
-
-	# check if we have enough samples to display a PCoA plot
-	if len(chosen_samples) < 3:
-		raiseApacheError('<b>At least <u>three</u> data-points are needed: try changing the values of Subjects or Samples per Subject.</b>')
-
-	# get the non redundant columns of the mapping file
-	interesting_headers, interesting_data = filter_mapping_file(map_data, headers, chosen_samples)
-	mapping_file_tuple = (interesting_data, interesting_headers)
-
-logging.debug('Subsampling: %f', time()-start_time)
-=======
-mapping_fp	= '/evident/data/' + session['filename'] + '_map.txt'
-tree_fp		= '/evident/data/gg_97_otus_4feb2011.tre'
-pcoa_fp		= '/evident/data/' + session['filename'] + '_unweighted_unifrac_pc.txt'
-alpha_fp	= '/evident/data/' + session['filename'] + '_alpha.html'
->>>>>>> 374f9e68
-
-tree_object = parse_newick(open(tree_fp))
-
-
-# Choosing visualization
-if session['demo']!="true":
-    mapping_file_tuple = session['mapping_file_tuple']
-    filtered_biom_table = parse_biom_table(StringIO(session['filtered_biom_table']))
-    if viz=='pcoa':
-        try:
-            webgl_string = generate_pcoa_cloud_from_point_in_omega(
-										mapping_file_tuple=mapping_file_tuple,
-										biom_object=filtered_biom_table,
-										metric='unifrac',
-										sequences=session['sequences'],
-										iterations=iterations,
-										axes=3,
-										tree_object=tree_object)
-<<<<<<< HEAD
-		except ValueError:
-			raiseApacheError('<b>Could not create the PCoA plot, the ellipsoids were not created succesfully</b>')
-	else:
-		map_data, map_headers, comments = parse_mapping_file(open(mapping_fp,'U'))
-		pcoa_headers, points, eigvals, pct_var = parse_coords(open(pcoa_fp,'U'))
-
-		webgl_string = make_pcoa_webgl_string_from_files(pcoa_headers, points, pct_var, map_headers, map_data)
-
-	logging.debug('PCoA:	%f', time()-start_time)
-
-	# Emperor
-	start_time = time()
-	req.write(open('/evident/www/emperor/emperor_head.html','U').read())
-	req.write(webgl_string)
-	req.write(open('/evident/www/emperor/emperor.html','U').read())
-
-	logging.debug('Emperor: %f', time()-start_time)
-
-elif form_input['viz']=='alpha_stddev' or form_input['viz']=='alpha_stderr':
-	if form_input['demo']!="True":
-		min_depth = 10
-		if form_input['sequences']==min_depth:
-			raiseApacheError('The min number of sequences for alpha diversity is 15, so you need to select at least this number')
-		html_string = generate_alpha_rarefaction_plots_from_point_in_omega(
-			mapping_file_tuple=mapping_file_tuple,
-			biom_object=filtered_biom_table,
-			metrics=['observed_species','Chao1', 'PD_whole_tree'],
-			sequences=form_input['sequences'],
-			iterations=form_input['iterations'],
-			tree_object=tree_object, std_type=form_input['viz'][6:])
-	else:
-		if form_input['viz']=='alpha_stddev':
-			html_string = '\n'.join(open(alpha_stddev_fp,'U').readlines())
-		elif form_input['viz']=='alpha_stderr':
-			html_string = '\n'.join(open(alpha_stderr_fp,'U').readlines())
-
-	req.write(html_string)
-elif form_input['viz']=='taxonomy' :
-	raiseApacheError('Functionality not implemented')
-=======
-        except ValueError:
-            raiseApacheError('<b>Could not create the PCoA plot, the ellipsoids were not created succesfully</b>')
-        create_emperor_output(webgl_string)
-    elif viz=='alpha_stddev' or viz=='alpha_stderr':
-        if session['study'] in ['hmp-v13','hmp-v35']:
-            raiseApacheError('Functionality not implemented for this study')	        
-        min_depth = 10
-        if session['sequences']==min_depth:
-            raiseApacheError('The min number of sequences for alpha diversity is 15, so you need to select at least this number')
-        html_string = generate_alpha_rarefaction_plots_from_point_in_omega(
-			mapping_file_tuple=mapping_file_tuple,
-			biom_object=filtered_biom_table,
-			metrics=['observed_species','Chao1', 'PD_whole_tree'],
-			sequences=session['sequences'],
-			iterations=iterations,
-			tree_object=tree_object, std_type=viz[6:])
-        req.write(html_string)
-    else:
-        raiseApacheError('Visualization <u>%s</u> does not exist' % viz)
->>>>>>> 374f9e68
-else:
-    if viz=='pcoa':
-        map_data, map_headers, comments = parse_mapping_file(open(mapping_fp,'U'))
-        pcoa_headers, points, eigvals, pct_var = parse_coords(open(pcoa_fp,'U'))
-
-        webgl_string = make_pcoa_webgl_string_from_files(pcoa_headers, points, pct_var, map_headers, map_data)
-        create_emperor_output(webgl_string)
-    elif viz=='alpha_stddev' or viz=='alpha_stderr':
-        html_string = '\n'.join(open(alpha_fp,'U').readlines())
-    else:
-        raiseApacheError('Visualization <u>%s</u> does not exist' % viz)
-        
-%>
-
-</body>
-</html>
+<html>
+<head>
+<link rel="stylesheet" href="css/e-vident.css" type="text/css">
+<title>Evident</title>
+<script type="text/javascript" src="js/jquery-1.7.1.min.js"></script>
+<script type="text/javascript" src="js/jquery-ui-1.8.17.custom.min.js"></script>
+<script type="text/javascript" >
+function loaded() {
+	var img = window.top.document.getElementById("loading");
+	img.parentNode.removeChild(img);
+}
+</script>
+</head>
+<body onload="loaded()">
+<%
+__author__ = "Antonio Gonzalez Pena"
+__copyright__ = "Copyright 2011-2012, Evident"
+__credits__ = ["Antonio Gonzalez Pena"]
+__license__ = "GPL"
+__version__ = "0.1.dev"
+__maintainer__ = ["Antonio Gonzalez Pena"]
+__email__ = "antgonza@gmail.com"
+__status__ = "Development"
+
+"""
+This script coordinates the interactions between the index page and the rest of the libraries
+"""
+
+from mod_python import Session
+
+from time import time
+
+from evident.demo import demo
+from evident.subsampling import select_samples
+from evident.pcoa import generate_pcoa_cloud_from_point_in_omega, make_pcoa_webgl_string_from_files
+from evident.rarefaction import generate_alpha_rarefaction_plots_from_point_in_omega
+from evident.error import raiseApacheError
+
+from biom.parse import parse_biom_table
+from biom.exception import TableException
+from qiime.filter import filter_mapping_file
+from qiime.parse import parse_newick, parse_mapping_file, parse_coords
+
+from StringIO import StringIO
+
+import logging
+
+def getjsdata():
+	req.write(jsdata)
+	
+def create_emperor_output(data):
+    # Emperor
+    req.write(open('/evident/www/emperor/emperor_head.html','U').read())
+    req.write(data)
+    req.write(open('/evident/www/emperor/emperor.html','U').read())
+
+
+####
+#### Main
+####
+max_iterations = 10
+min_sequences  = 10
+
+# Reading / parsing some values
+iterations = int(req.form['iterations'])
+viz = req.form['viz']
+
+# Validating that number of iterations
+if max_iterations<iterations:
+	raiseApacheError('<b>Sorry we can not process more than %s iterations.</b>' % (max_iterations))
+
+# Creating full paths to files
+mapping_fp	= '/evident/data/' + session['filename'] + '_map.txt'
+tree_fp		= '/evident/data/gg_97_otus_4feb2011.tre'
+pcoa_fp		= '/evident/data/' + session['filename'] + '_unweighted_unifrac_pc.txt'
+alpha_stddev_fp = '/evident/data/' + session['filename'] + '_alpha_stddev.html'
+alpha_stderr_fp = '/evident/data/' + session['filename'] + '_alpha_stderr.html'
+
+tree_object = parse_newick(open(tree_fp))
+
+
+# Choosing visualization
+if session['demo']!="true":
+    mapping_file_tuple = session['mapping_file_tuple']
+    filtered_biom_table = parse_biom_table(StringIO(session['filtered_biom_table']))
+    if viz=='pcoa':
+        try:
+            webgl_string = generate_pcoa_cloud_from_point_in_omega(
+										mapping_file_tuple=mapping_file_tuple,
+										biom_object=filtered_biom_table,
+										metric='unifrac',
+										sequences=session['sequences'],
+										iterations=iterations,
+										axes=3,
+										tree_object=tree_object)
+        except ValueError:
+            raiseApacheError('<b>Could not create the PCoA plot, the ellipsoids were not created succesfully</b>')
+        create_emperor_output(webgl_string)
+    elif viz=='alpha_stddev' or viz=='alpha_stderr':
+        min_depth = 10
+        if session['sequences']==min_depth:
+            raiseApacheError('The min number of sequences for alpha diversity is 15, so you need to select at least this number')
+        html_string = generate_alpha_rarefaction_plots_from_point_in_omega(
+			mapping_file_tuple=mapping_file_tuple,
+			biom_object=filtered_biom_table,
+			metrics=['observed_species','Chao1', 'PD_whole_tree'],
+			sequences=session['sequences'],
+			iterations=iterations,
+			tree_object=tree_object, std_type=viz[6:])
+        req.write(html_string)
+    else:
+        raiseApacheError('Visualization <u>%s</u> does not exist' % viz)
+else:
+    if viz=='pcoa':
+        map_data, map_headers, comments = parse_mapping_file(open(mapping_fp,'U'))
+        pcoa_headers, points, eigvals, pct_var = parse_coords(open(pcoa_fp,'U'))
+
+        webgl_string = make_pcoa_webgl_string_from_files(pcoa_headers, points, pct_var, map_headers, map_data)
+        create_emperor_output(webgl_string)
+    elif viz=='alpha_stddev' or viz=='alpha_stderr':
+        if viz == 'alpha_stddev':
+            html_string = '\n'.join(open(alpha_stddev_fp,'U').readlines())
+        elif viz == 'alpha_stderr':
+            html_string = '\n'.join(open(alpha_stderr_fp,'U').readlines())
+
+        req.write(html_string)
+    else:
+        raiseApacheError('Visualization <u>%s</u> does not exist' % viz)
+        
+%>
+
+</body>
+</html>